--- conflicted
+++ resolved
@@ -7,7 +7,6 @@
   - dask
   - numpy
   - black
-<<<<<<< HEAD
   - astropy
   - matplotlib
   # Necesary additions for the plotting tools (might have to make thos optional)
@@ -15,9 +14,7 @@
   - cftime # !!! omit in one once the tests are optional
   - cartopy
   - xgcm
-=======
   - scipy
->>>>>>> 6c33e83b
   - pip
   - pip:
     - codecov
