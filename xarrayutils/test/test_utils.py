import pytest
import xarray as xr
import numpy as np
import dask.array as dsa
# import os
<<<<<<< HEAD
from xarrayutils.utils import aggregate, aggregate_w_nanmean, extractBox_dict,\
    linear_trend, _lin_trend
=======
from xarrayutils.utils import aggregate, aggregate_w_nanmean, extractBox_dict
>>>>>>> 3fff1183
from numpy.testing import assert_allclose

from . datasets import dataarray_2d_example,\
    dataarray_2d_ones, dataarray_2d_ones_nan

@pytest.mark.parametrize("box, concat_wrap, result",
                        [
                        ({'x':np.array([0,1]),
                          'y':np.array([0,1])},
                          True,
                          np.array([[0, 0],
                                    [10, 20]])
                        ),
                        ({'x':np.array([0,1]),
                          'y':np.array([3.5,1])},
                          True,
                          np.array([[0, 0, 0],
                                    [50, 10, 20]])
                        ),
                        ({'x':np.array([0,1]),
                          'y':np.array([3.5,1])},
                          False,
                          np.array([[0, 0, 0],
                                    [10, 20, 50]])
                        ),
                        ({'x':np.array([2.5,0.5]),
                          'y':np.array([3.5,1])},
                          True,
                          np.array([[150, 30, 60],
                                    [0, 0, 0]])
                        ),
                        ({'x':np.array([2.5,0.5]),
                          'y':np.array([3.5,1])},
                          {'x':True,'y':False},
                          np.array([[30, 60, 150],
                                    [0, 0, 0]])
                        )
                        ]
                         )
def test_extractBox_dict(box, concat_wrap, result):
    x = xr.DataArray(np.array([0,1,2,3]),
                     dims = ['x'],
                     coords={'x':(['x', ], np.array([0,1,2,3]))})
    y = xr.DataArray(np.array([10,20,30,40,50]),
                     dims = ['y'],
                     coords={'y':(['y', ], np.array(range(5)))})
    c = x*y
    box_cut = extractBox_dict(c,box,concat_wrap=concat_wrap)
    assert_allclose(box_cut.data, result)

    c = c.chunk({'x':1})
    box_cut_dask = extractBox_dict(c,box,concat_wrap=concat_wrap)
    assert isinstance(box_cut_dask.data,dsa.Array)
    assert_allclose(box_cut_dask.data, result)


@pytest.mark.parametrize("box, concat_wrap, result",
                        [
                        ({'x':np.array([0,1]),
                          'y':np.array([0,1])},
                          True,
                          np.array([[0, 0],
                                    [10, 20]])
                        ),
                        ({'x':np.array([0,1]),
                          'y':np.array([3.5,1])},
                          True,
                          np.array([[0, 0, 0],
                                    [50, 10, 20]])
                        )])
def test_extractBox(box, concat_wrap, result):
    x = xr.DataArray(np.array([0,1,2,3]),
                     dims = ['x'],
                     coords={'x':(['x', ], np.array([0,1,2,3]))})
    y = xr.DataArray(np.array([10,20,30,40,50]),
                     dims = ['y'],
                     coords={'y':(['y', ], np.array(range(5)))})
    c = x*y
    box_cut = extractBox_dict(c,box,concat_wrap=concat_wrap)
    assert_allclose(box_cut.data, result)


def test_lin_trend():
    y = np.random.random(20)
    x = np.arange(len(y))
    fit = np.polyfit(x, y, 1)
    assert np.allclose(fit, _lin_trend(y))


def test_linear_trend():
    # data = dsa.random.random((4, 5, 3), chunks=(4, 1, 1))
    data = dsa.from_array(np.random.random([10, 2, 2]), chunks=(10, 1, 1))
    t = range(10)
    x = range(2)
    y = range(2)
    data_da = xr.DataArray(data, dims=['time',  'x',  'y'],
                           coords={
                                   'time': ('time', t),
                                   'x': ('x', x),
                                   'y': ('y', y)
                                    })

    fit_da = linear_trend(data_da, 'time')

    for xi in x:
        for yi in y:
            x_fit = t
            y_fit = data[:, xi, yi]
            fit = np.polyfit(x_fit, y_fit, 1)
            assert np.allclose(fit, fit_da.sel(x=xi, y=yi).data)


@pytest.mark.parametrize("box, concat_wrap, result",
                         [({'x': np.array([0, 1]),
                           'y': np.array([0, 1])},
                          True,
                          np.array([[0, 0],
                                   [10, 20]])),
                          ({'x': np.array([0, 1]),
                           'y': np.array([3.5, 1])},
                           True,
                           np.array([[0, 0, 0],
                                     [50, 10, 20]])),
                          ({'x': np.array([0, 1]),
                            'y': np.array([3.5, 1])},
                           False,
                           np.array([[0, 0, 0],
                                     [10, 20, 50]])),
                          ({'x': np.array([2.5, 0.5]),
                            'y': np.array([3.5, 1])},
                           True,
                           np.array([[150, 30, 60],
                                     [0, 0, 0]])),
                          ({'x': np.array([2.5, 0.5]),
                            'y':np.array([3.5, 1])},
                           {'x': True, 'y': False},
                          np.array([[30, 60, 150],
                                    [0, 0, 0]]))
                          ]
                         )
def test_extractBox_dict(box, concat_wrap, result):
    x = xr.DataArray(np.array([0, 1, 2, 3]),
                     dims=['x'],
                     coords={'x': (['x', ], np.array([0, 1, 2, 3]))})
    y = xr.DataArray(np.array([10, 20, 30, 40, 50]),
                     dims=['y'],
                     coords={'y': (['y', ], np.array(range(5)))})
    c = x*y
    box_cut = extractBox_dict(c, box, concat_wrap=concat_wrap)
    assert_allclose(box_cut.data, result)

    c = c.chunk({'x': 1})
    box_cut_dask = extractBox_dict(c, box, concat_wrap=concat_wrap)
    assert isinstance(box_cut_dask.data, dsa.Array)
    assert_allclose(box_cut_dask.data, result)


@pytest.mark.parametrize("box, concat_wrap, result",
                         [({'x': np.array([0, 1]),
                           'y': np.array([0, 1])},
                          True,
                          np.array([[0, 0],
                                   [10, 20]])),
                          ({'x': np.array([0, 1]),
                           'y': np.array([3.5, 1])},
                           True,
                           np.array([[0, 0, 0],
                                    [50, 10, 20]]))
                          ])
def test_extractBox(box, concat_wrap, result):
    x = xr.DataArray(np.array([0, 1, 2, 3]),
                     dims=['x'],
                     coords={'x': (['x', ], np.array([0, 1, 2, 3]))})
    y = xr.DataArray(np.array([10, 20, 30, 40, 50]),
                     dims=['y'],
                     coords={'y': (['y', ], np.array(range(5)))})
    c = x*y
    box_cut = extractBox_dict(c, box, concat_wrap=concat_wrap)
    assert_allclose(box_cut.data, result)


@pytest.mark.parametrize("func,expected_result",
                         [(np.nanmean,
                          np.array([[1, 3],
                                   [2, 4]])),
                          (np.mean,
                           np.array([[np.nan, 3],
                                     [2, 4]]))]
                         )
def test_aggregate_regular_func(dataarray_2d_example, func, expected_result):
    blocks = [('i', 3), ('j', 3)]
    a = aggregate(dataarray_2d_example, blocks, func=func)
    assert_allclose(a.data.compute(), expected_result)


@pytest.mark.parametrize("blocks,expected_result",
                         [([('i', 2), ('j', 2)],
                          np.array([[1, 2, 3, 5],
                                    [1.5, 2.5, 3.5, 5.5],
                                    [2, 3, 4, 6]]))
                          ])
def test_aggregate_regular_blocks(dataarray_2d_example, blocks,
                                  expected_result):
    func = np.nanmean
    a = aggregate(dataarray_2d_example, blocks, func=func)
    assert_allclose(a.data, expected_result)


@pytest.mark.parametrize("blocks_fail", [[('i', 3.4), ('j', 2)],
                                         # non int interval
                                         [('blah', 2), ('blubb', 3)],
                                         # no matching labels
                                         [(2, 2), ('j', 2)]
                                         # non str dim label
                                         ])
def test_aggregate_input_blocks(dataarray_2d_example, blocks_fail):
    with pytest.raises(RuntimeError):
        aggregate(dataarray_2d_example, blocks_fail, func=np.nanmean)


def test_aggregate_input_da(dataarray_2d_example):
    blocks = [('i', 3), ('j', 3)]
    with pytest.raises(RuntimeError):
        aggregate(dataarray_2d_example.compute(), blocks, func=np.nanmean)


def test_aggregate_w_nanmean(dataarray_2d_ones, dataarray_2d_ones_nan):
    expected_result = np.array([[1, 1],
                                [1, 1]
                                ], dtype=np.float)
    blocks = [('i', 3), ('j', 3)]

    data = dataarray_2d_ones_nan
    weights = dataarray_2d_ones
    a = aggregate_w_nanmean(data, weights, blocks)
    assert_allclose(a.data.compute(), expected_result)

    data = dataarray_2d_ones_nan
    weights = dataarray_2d_ones_nan
    a = aggregate_w_nanmean(data, weights, blocks)
    assert_allclose(a.data.compute(), expected_result)

    with pytest.raises(RuntimeError):
        data = dataarray_2d_ones
        weights = dataarray_2d_ones_nan
        a = aggregate_w_nanmean(data, weights, blocks)<|MERGE_RESOLUTION|>--- conflicted
+++ resolved
@@ -3,12 +3,10 @@
 import numpy as np
 import dask.array as dsa
 # import os
-<<<<<<< HEAD
+
 from xarrayutils.utils import aggregate, aggregate_w_nanmean, extractBox_dict,\
     linear_trend, _lin_trend
-=======
-from xarrayutils.utils import aggregate, aggregate_w_nanmean, extractBox_dict
->>>>>>> 3fff1183
+
 from numpy.testing import assert_allclose
 
 from . datasets import dataarray_2d_example,\
