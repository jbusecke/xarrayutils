from datetime import datetime, timedelta
import pandas as pd
from os.path import join as pjoin
import xarray as xr
import numpy as np
import gsw
from dask.array import zeros_like
from . utils import concat_dim_da
from . weighted_operations import weighted_mean, weighted_sum


def load_obs(fid, read_kwargs=dict(), swap_dims=None, rename=None,
             drop=None, squeeze=None, dtype_convert=None, unit_conversion=None,
             shift_lon_dim='xt_ocean', shift_lon_kwargs=None):

    """
    Reads and 'massages' observational dataset to facilitate comparison
    with model dataa

    INPUT
    =====
    fid: {str, list} : path or list of paths to data.
    read_kwargs: {None, dict} Arguments passed to xarray.open_dataset
    swap_dims: {None, dict} Arguments passed to xarray.Dataset.swap_dims
    rename: {None, dict} Dictionary passed to xarray.Dataset.rename
    drop: {None, list} List passed to xarray.Dataset.drop
    dtype_convert: {None, e.g. np.float64} dtype that all variables (also
                coords, dims) are converted too. If not there can be weird
                issues with the lon shift (Mimoc np.float32 data could not be
                edited for instance)
    unit_conversion: {None, dict} Dict of
                     {varname: (conversion_factor, new_units)} to be applied
                     as follows: ds['varname] = ds['varname']*conversion_factor
    """
    if isinstance(fid, str):
        ds = xr.open_dataset(fid, **read_kwargs)
    elif isinstance(fid, list):
        ds = xr.open_mfdataset(fid, **read_kwargs)
    else:
        raise RuntimeError('fid has to be a single path or a list of paths')

    if swap_dims is not None:
        ds = ds.swap_dims(swap_dims)
    if rename is not None:
        ds = ds.rename(rename)
    if drop is not None:
        ds = ds.drop(drop,)
    if squeeze is not None:
        ds = ds.squeeze(squeeze, drop=True)

    if dtype_convert is not None:
        for cc in list(ds.data_vars):
            ds[cc].data = ds[cc].data.astype(dtype_convert)
        for cc in list(ds.coords):
            if not isinstance(ds[cc].data[0], str):
                ds[cc].data = ds[cc].data.astype(dtype_convert)

    if unit_conversion is not None:
        for kk in list(unit_conversion.keys()):
            ds[kk].data = ds[kk].data*unit_conversion[kk][0]
            ds[kk].attrs['units'] = unit_conversion[kk][1]

    if shift_lon_kwargs is not None:
            ds = shift_lon(ds, shift_lon_dim, **shift_lon_kwargs)
    return ds


def load_obs_dict(fid_dict=None, drop_dict=None, mimoc_fix=True, debug=False,
                  calc_teos=True):
    """ Load multiple datasets into a dictionary.
    Time average and combine to single dataset if 'combo' is activated.

    INPUT
    =====
    fid_dict: {None, str, list, dict} Defaults to a 'standard selection of
              datsets. Dict has to have the structure like
              {name:(fid, load_obs_kwargs)}, where fid is the file location
              and load_obs_kwargs is a dict with input keywords for load_obs.
              If list/str is passed, only those datasetd from the standard
              selection are loaded.
    drop_dict: {None, dict} Dict which gives drop variables for each dataset.
              In case only certain vars are desired.
    calc_teos: {bool} activates calculation of additional teos-10 variables.
              default on.
    """
    # Determine input
    if fid_dict is None:
        load_list = 'all'
    else:
        if isinstance(fid_dict, dict):
            load_list = 'all'
        elif isinstance(fid_dict, list):
            load_list = fid_dict
        elif isinstance(fid_dict, str):
            load_list = [fid_dict]
        else:
            raise RuntimeError("'fid_dict' has to be a dict, \
                               list of strings or str")
    if debug:
        print(load_list)

    def glodap_preprocess(ds):
        ref = list(ds.data_vars)[0]
        ds = ds.assign_coords(Depth=ds['Depth'], SnR=ds['SnR'], CL=ds['CL'])
        f_dim = concat_dim_da(['data', 'error', 'relerr', 'input_mean',
                               'input_std', 'input_n'], 'field')
        ds_new = xr.concat([ds[ref], ds[ref+'_error'], ds[ref+'_relerr'],
                            ds['Input_mean'], ds['Input_std'], ds['Input_N']],
                           dim=f_dim). \
            assign_attrs(units=ds[ref].attrs['units']). \
            to_dataset()
        return ds_new

    def woa_preprocessing(ds):
        variables = ['A', 'i', 'n', 'o', 'O', 'p', 'I', 's', 't']
        fields = ['an', 'mn', 'dd', 'sd', 'se', 'oa', 'ma', 'gp']
        field_names = ['obj_analyzed_data', 'mean', 'n_obs', 'std',
                       'err', 'oa', 'ma', 'gp']
        idx = slice(0, 4)
        f_dim = concat_dim_da(field_names[idx], 'field')
        datasets = []
        for vv in variables:
            datasets.append(xr.concat([ds[vv+'_'+a] for a in fields[idx]],
                                      dim=f_dim))
            datasets[-1].attrs = ds[vv+'_an'].attrs
        ds_new = xr.merge(datasets)
        return ds_new

    def glodap_flist():
        ddir = '/work/Julius.Busecke/shared_data/GLODAPv2.2016b_MappedClimatologies'
        fid = [pjoin(ddir, a) for a in ['GLODAPv2.2016b.Cant.nc',
                                        'GLODAPv2.2016b.NO3.nc',
                                        'GLODAPv2.2016b.OmegaA.nc',
                                        'GLODAPv2.2016b.OmegaC.nc',
                                        'GLODAPv2.2016b.oxygen.nc',
                                        'GLODAPv2.2016b.pHts25p0.nc',
                                        'GLODAPv2.2016b.pHtsinsitutp.nc',
                                        'GLODAPv2.2016b.PI_TCO2.nc',
                                        'GLODAPv2.2016b.PO4.nc',
                                        'GLODAPv2.2016b.salinity.nc',
                                        'GLODAPv2.2016b.silicate.nc',
                                        'GLODAPv2.2016b.TAlk.nc',
                                        'GLODAPv2.2016b.TCO2.nc',
                                        'GLODAPv2.2016b.temperature.nc']]
        return fid

    def woa_convert_conc(c, rho, molvol):
        """This conversion requires water density, which is not always known.
        For dissolved oxigen, 1 ml/l is approximately 43.554 umol/kg assuming
        a constant seawater density of 1025 kg/m^3 and a molar volume
        of O2 (22.4 l)."""

        out = c/rho/molvol
        out.attrs['units'] = 'mol/kg'
        return out

    def calc_teos10(ds):
        # TODO add units and long names
        # Create necessary variables with teos-10, perhaps I should

        ds['pr'] = xr.apply_ufunc(gsw.p_from_z, -ds['st_ocean'],
                                  ds['yt_ocean'],
                                  output_dtypes=[np.float64],
                                  dask='parallelized')
        ds['sa'] = xr.apply_ufunc(gsw.SA_from_SP, ds['salt'], ds['pr'],
                                  ds['xt_ocean'], ds['yt_ocean'],
                                  output_dtypes=[np.float64],
                                  dask='parallelized')
        if 'temp' in list(ds.data_vars):
            ds['ct'] = xr.apply_ufunc(gsw.CT_from_pt, ds['sa'], ds['temp'],
                                      output_dtypes=[np.float64],
                                      dask='parallelized')
        else:
            ds['ct'] = xr.apply_ufunc(gsw.CT_from_t, ds['sa'], ds['te'],
                                      ds['pr'],
                                      output_dtypes=[np.float64],
                                      dask='parallelized')
            ds['temp'] = xr.apply_ufunc(gsw.pt_from_CT, ds['sa'], ds['ct'],
                                        output_dtypes=[np.float64],
                                        dask='parallelized')
        ds['pot_rho_0'] = xr.apply_ufunc(gsw.sigma0, ds['sa'], ds['ct'],
                                         output_dtypes=[np.float64],
                                         dask='parallelized')+1000
        return ds

    ds_dict = dict()

    if not isinstance(fid_dict, dict):
        fid_dict = {
            'CM26_init': ('/work/Julius.Busecke/CM2.6_staged/init/WOA01-05_CM2.6_annual.nc',
                          dict(
                              read_kwargs={'chunks': {'depth': 1}},
                              rename={'depth': 'st_ocean',
                                      'longitude': 'xt_ocean',
                                      'latitude': 'yt_ocean'},
                              squeeze=['time'],
                          )),
            'AVISO': ('/work/Julius.Busecke/shared_data/aviso/zos_AVISO_L4_199210-201012.nc',
                      dict(
                        read_kwargs=dict(chunks={'time': 1}),
                        rename={'zos': 'eta_t', 'lon': 'xt_ocean',
                                'lat': 'yt_ocean'}
                          )),
            'WOA13': (['/work/Julius.Busecke/shared_data/woa/woa13.nc'],
                      dict(
                    read_kwargs=dict(decode_times=False, chunks={'depth': 1},
                                     preprocess=woa_preprocessing),
                    dtype_convert=np.float64,
                    rename={
                        'lon': 'xt_ocean',
                        'lat': 'yt_ocean',
                        'depth': 'st_ocean',
                        'time': 'month',
                        'A_an': 'aou',
                        'i_an': 'silicate',
                        'n_an': 'no3',
                        'I_an': 'dens',
                        'p_an': 'po4',
                        'O_an': 'o2_sat_perc',
                        'o_an': 'o2',
                        't_an': 'te',
                        's_an': 'salt'
                    },
                    )),
            'GLODAPv2': (glodap_flist(),
                         dict(
                            read_kwargs=dict(preprocess=glodap_preprocess,
                                             chunks={'depth_surface': 1}),
                            swap_dims=dict(depth_surface='Depth'),
                            rename=dict(Depth='st_ocean', lat='yt_ocean',
                                        lon='xt_ocean', PO4='po4', NO3='no3',
                                        oxygen='o2', salinity='salt',
                                        temperature='temp'),
                            unit_conversion={
                                'po4':  (1e-6, 'mols/kg'),
                                'no3': (1e-6, 'mols/kg'),
                                'o2': (1e-6, 'mols/kg'),
                                'Cant': (1e-6, 'mols/kg'),
                                'silicate': (1e-6, 'mols/kg'),
                            },
                        )),
            'MLD_deBoyer': ('/work/Julius.Busecke/shared_data/MLD_deBoyerMontegut/MLD_deBoyerMontegut_combined.nc',
                            dict(
                              read_kwargs=dict(chunks={'time': 1},
                                               decode_times=False),
                              dtype_convert=np.float64,
                              rename=dict(lon='xt_ocean', lat='yt_ocean',
                                          time='month'),
                              shift_lon_kwargs=dict(shift=360, crit=0,
                                                    smaller=True)
                              )),
            'MLD_Holte': ('/work/Julius.Busecke/shared_data/Argo_mixedlayers_monthlyclim_03192017.nc',
                          dict(
                             read_kwargs=dict(chunks={'iMONTH': 1}),
                             swap_dims={'iLON': 'lon', 'iLAT': 'lat',
                                        'iMONTH': 'month'},
                             rename=dict(lat='yt_ocean', lon='xt_ocean'),
                             shift_lon_kwargs=dict(shift=360, crit=0,
                                                   smaller=True)
                              )),
            'MIMOC': ('/work/Julius.Busecke/shared_data/mimoc/MIMOC_Z_GRID_v2.2_PT_S.nc',
                      dict(
                          read_kwargs=dict(chunks={'month_of_year': 1}),
                          dtype_convert=np.float64,
                          rename=dict(lat='yt_ocean', long='xt_ocean',
                                      month_of_year='month', PRES='st_ocean',
                                      SALINITY='salt',
                                      POTENTIAL_TEMPERATURE='temp'),
                          shift_lon_kwargs=dict(shift=360, crit=0,
                                                smaller=True)
                      )),
            'Bianchi': ('/work/Julius.Busecke/shared_data/O2_bianchi.nc',
                        dict(
                           read_kwargs=dict(chunks={'TIME': 1, 'DEPTH': 1}),
                           drop=['DEPTH_bnds', 'TIME_bnds'],
                           rename=dict(LATITUDE='yt_ocean',
                                       LONGITUDE='xt_ocean',
                                       TIME='month', DEPTH='st_ocean',
                                       O2_LINEAR='o2'),
                           unit_conversion={'o2': (1e-6, 'mol/kg')},
                           shift_lon_kwargs=dict(shift=360, crit=0,
                                                 smaller=True)
                           ))
                    }

        if load_list == 'all':
            load_list = list(fid_dict.keys())

        if debug:
            print(load_list)
            print(fid_dict)

        for kk in load_list:
            if debug:
                print(kk)
            ds_dict[kk] = load_obs(fid_dict[kk][0], **fid_dict[kk][1])

        # special fixes for default input
        if 'MIMOC' in list(ds_dict.keys()):
            ds_dict['MIMOC']['st_ocean'] = ds_dict['MIMOC']['PRESSURE'].\
                isel(month=0, drop=True)
            ds_dict['MIMOC'] = ds_dict['MIMOC'].drop('PRESSURE')
            if calc_teos:
                ds_dict['MIMOC'] = calc_teos10(ds_dict['MIMOC'])

        if 'WOA13' in list(ds_dict.keys()):
            ds_dict['WOA13']['dens'] = ds_dict['WOA13']['dens']+1000
            ds_dict['WOA13']['o2'] = woa_convert_conc(ds_dict['WOA13']['o2'],
                                                      ds_dict['WOA13']['dens'],
                                                      22.4)  # molweight oxygen
            ds_dict['WOA13']['aou'] = woa_convert_conc(ds_dict['WOA13']['aou'],
                                                       ds_dict['WOA13']['dens'],
                                                       22.4)
            ds_dict['WOA13']['o2_sat'] = ds_dict['WOA13']['o2'] + \
                (ds_dict['WOA13']['aou'])
            for nut in ['po4', 'no3']:
                ds_dict['WOA13'][nut] = ds_dict['WOA13'][nut] / \
                    ds_dict['WOA13']['dens']*1e-3
            if calc_teos:
                ds_dict['WOA13'] = calc_teos10(ds_dict['WOA13'])

        # This could be integrated into the read_kwargs above by adding a field
        if drop_dict is not None:
            for kk in list(drop_dict.keys()):
                ds_dict[kk] = ds_dict[kk].drop(drop_dict[kk])

        return ds_dict


def cm26_load_obs(ref_ds, combo=True, masking=True):
    # TODO: I should replace the ref_ds with the grid file once ready
    ds_dict = load_obs_dict()

    # Select fields for data that is given with errors...
    if combo:
        for ff in list(ds_dict.keys()):
            if ff == 'GLODAPv2':
                ds_dict[ff] = ds_dict[ff].sel(field='data', drop=True)
            if ff == 'WOA13':
                ds_dict[ff] = ds_dict[ff].sel(field='obj_analyzed_data',
                                              drop=True)

    # Convert lon to CM2.6 convention and reindex
    for kk in list(ds_dict.keys()):
        ds_dict[kk] = shift_lon(ds_dict[kk], 'xt_ocean', shift=-360,
                                crit=360-270, smaller=False)
        ds_dict[kk] = ds_dict[kk].reindex_like(ref_ds, method='nearest')

    if masking:
        mask = ref_ds[list(ref_ds.data_vars)[0]]
        non_mask_dims = [a for a in list(mask.dims) if a not in ['xt_ocean',
                                                                 'yt_ocean']]
        for nn in non_mask_dims:
            mask = mask[{nn: 0}]
        for kk in list(ds_dict.keys()):
            ds_dict[kk] = ds_dict[kk].where(~xr.ufuncs.isnan(mask))

    if combo:
        c = []
        for ff in list(ds_dict.keys()):
            if 'month' in list(ds_dict[ff].dims):
                cc = ds_dict[ff].mean('month', keep_attrs=True)
            elif 'time' in list(ds_dict[ff].dims):
                cc = ds_dict[ff].mean('time', keep_attrs=True)
            else:
                cc = ds_dict[ff]

            for cv in list(cc.data_vars):
                cc = cc.rename({cv: '%s_%s' % (ff, cv)})
            c.append(cc)

        ds_dict = xr.merge(c)
    return ds_dict


def cm26_flist(ddir, name, years=None, yearformat='%04i0101'):
    if years:
        name = name.replace('*', yearformat)
        out = [pjoin(ddir, name % yy) for yy in years]
    else:
        out = pjoin(ddir, name)
    return out


def cm26_convert_boundary_flux(da, da_full, top=True):
    dummy = xr.DataArray(zeros_like(da_full.data),
                         coords=da_full.coords,
                         dims=da_full.dims)
    if top:
        da.coords['st_ocean'] = da_full['st_ocean'][0]
        dummy_cut = dummy.isel(st_ocean=slice(1, None))
        out = xr.concat([da, dummy_cut], dim='st_ocean')
    else:
        da.coords['st_ocean'] = da_full['st_ocean'][-1]
        dummy_cut = dummy.isel(st_ocean=slice(0, -1))
        out = xr.concat([dummy_cut, da], dim='st_ocean')
    return out


def convert_units(ds, name, new_unit, factor):
    ds = ds.copy()
    ds[name] = ds[name]*factor
    ds[name].attrs['units'] = new_unit
    return ds


def shift_lon(ds, londim, shift=360, crit=0, smaller=True, sort=True):
    ds = ds.copy()
    if smaller:
        ds[londim].data[ds[londim] < crit] = \
            ds[londim].data[ds[londim] < crit] + shift
    else:
        ds[londim].data[ds[londim] > crit] = \
            ds[londim].data[ds[londim] > crit] + shift

    if sort:
        ds = ds.sortby(londim)
    return ds


def mask_tracer(ds, mask_ds, levels, name):
    out = []
    for ll in levels:
        out.append(ds.where(mask_ds <= ll))
    out = xr.concat(out, concat_dim_da(levels, name))
    return out


def metrics_ds(ds, xdim, ydim, zdim, area_w='area_t', volume_w='volume',
               compute_average=False, drop_control=False):
    """applies all needed metrics to a dataset and puts out a dict"""
    metrics = dict()
    if compute_average:
        metrics['x_section'] = weighted_mean(ds, ds[area_w],
                                             dim=[ydim], dimcheck=False)
        metrics['y_section'] = weighted_mean(ds, ds[area_w],
                                             dim=[xdim], dimcheck=False)
        metrics['profile'] = weighted_mean(ds, ds[area_w],
                                           dim=[xdim, ydim])
        metrics['timeseries'] = weighted_mean(ds, ds[volume_w],
                                              dim=[xdim, ydim, zdim])
        if drop_control:
            for ff in metrics.keys():
                metrics[ff] = metrics[ff].drop('ones')

    else:
        metrics['x_section'] = weighted_sum(ds, ds[area_w],
                                            dim=[ydim], dimcheck=False)
        metrics['y_section'] = weighted_sum(ds, ds[area_w],
                                            dim=[xdim], dimcheck=False)
        metrics['profile'] = weighted_sum(ds, ds[volume_w],
                                          dim=[xdim, ydim])
        metrics['timeseries'] = weighted_sum(ds, ds[volume_w],
                                             dim=[xdim, ydim, zdim])

        for ff in metrics.keys():
            if ff == 'timeseries':
                rename = 'integrated_volume'
            else:
                rename = 'integrated_area'
            metrics[ff] = metrics[ff].rename({'ones': rename})

    return metrics


def metrics_control_plots(metrics, xdim='xt_ocean', ydim='yt_ocean',
                          zdim='st_ocean', tdim='time'):

    n_data_var = len(metrics['timeseries'].data_vars)
    # n_time = len(metrics['timeseries'][tdim])

    plt.figure(figsize=[14, 5*n_data_var])
    # summed values
    for ii, ip in enumerate(metrics['timeseries'].data_vars):
        plt.subplot(n_data_var, 2, ii+1)
        data = (metrics['timeseries'])
        if 'omz_thresholds' in metrics['timeseries'].dims.keys():
            for oo in metrics['timeseries'].omz_thresholds:
                metrics['timeseries'][ip].sel(omz_thresholds=oo).plot()
        else:
            metrics['timeseries'].plot()
    # mean values (volume should be 1!)
    for ii, ip in enumerate(metrics['timeseries'].data_vars):
        plt.subplot(n_data_var, 2, ii+1+len(metrics['timeseries'].data_vars))
        data = (metrics['timeseries'] /
                metrics['timeseries']['integrated_volume'])
        if 'omz_thresholds' in metrics['timeseries'].dims.keys():
            for oo in metrics['timeseries'].omz_thresholds:
                data[ip].sel(omz_thresholds=oo).plot()
        else:
            data.plot()

    # ################ Sections ###############
    for ii, ip in enumerate(metrics['x_section'].data_vars):

        kwarg_dict = {'robust': True,
                      'yincrease': False}
        if 'omz_thresholds' in metrics['timeseries'].dims.keys():
            kwarg_dict['col'] = 'omz_thresholds'
        for sec in ['x', 'y']:
            plt.figure()
            metrics[sec+'_section'][{tdim: 0}][ip].plot(**kwarg_dict)

            plt.figure()
            l = (metrics[sec+'_section'] /
                 metrics[sec+'_section']['integrated_area'])
            l[{tdim: 0}][ip].plot(**kwarg_dict)

    # plt.imshow(ds_box[plot_var].isel(TIME=0,DEPTH_center=3))
    # plt.figure()
    # ds_box[plot_var].isel(TIME=0,DEPTH_center=3).plot()

    # y_section[plot_var].isel(TIME=0).plot()


def metrics_save(metrics, odir, fname, mf_save=False, **kwargs):
    for kk in metrics.keys():
        if mf_save:
            years, datasets = zip(*metrics[kk].groupby('time.year'))
            paths = [pjoin(odir,
                '%04i_%s_%s.nc' %(y, fname, kk)) for y in years]
            xr.save_mfdataset(datasets, paths)
        else:
            metrics[kk].to_netcdf(pjoin(odir, '%s_%s.nc' % (fname, kk)),
                                  **kwargs)


def metrics_load(metrics, odir, fname, **kwargs):
    for kk in metrics.keys():
        metrics[kk] = xr.open_dataset(pjoin(odir,
                                                   '%s_%s.nc' % (fname, kk)),
                                      **kwargs)


def ds_add_track_dummy(ds, refvar):
    ones = ds[refvar].copy()
    ones = (ones*0)+1
    return ds.assign(ones=ones)


def time_add_refyear(ds, timedim='time', refyear=2000):
    ds = ds.copy()
    # Fix the time axis (I added 1900 years, since otherwise the stupid panda
    # indexing does not work)
    ds[timedim].data = pd.to_datetime(datetime(refyear+1, 1, 1, 0, 0, 0) +
                                      ds[timedim].data*timedelta(1))
    ds.attrs['refyear_shift'] = refyear
    # Weirdly I have to add a year here or the timeline is messed up.

    return ds


def cm26_readin_annual_means(name, run,
                             rootdir='/work/Julius.Busecke/CM2.6_staged/',
                             print_flist=False,
                             autoclose=False,
                             years=None):

    global_file_kwargs = dict(
        decode_times=False,
        autoclose=autoclose
    )

    # choose the run directory
    if run == 'control':
        rundir = pjoin(rootdir, 'CM2.6_A_Control-1860_V03')
    elif run == 'forced':
        rundir = pjoin(rootdir, 'CM2.6_A_V03_1PctTo2X')

    if not years:
        years = range(121, 201)

    if name == 'minibling_fields':
        path = pjoin(rundir, 'annual_averages/minibling_fields')
        name = '*.field.nc'
        yearformat = '%04i'
        file_kwargs = dict(drop_variables=['area_t',  'geolat_t',
                                           'geolon_t', 'average_T1',
                                           'average_T2', 'average_DT',
                                           'time_bounds', 'nv',
                                           'st_edges_ocean', 'chl'],
                           chunks={'time': 1, 'st_ocean': 1},)
    elif name == 'physics':
        path = pjoin(rundir, 'annual_averages/ocean')
        name = 'ocean.*.ann.nc'
        yearformat = '%04i'
        file_kwargs = dict(drop_variables=['area_t',  'geolat_t',
                                           'geolon_t', 'average_T1',
                                           'average_T2', 'average_DT',
                                           'time_bounds', 'nv',
                                           'geolon_c', 'geolat_c',
                                           'ty_trans', 'salt_int_rhodz',
                                           'sea_level', 'sea_levelsq',
                                           'sfc_hflux_coupler',
                                           'temp_int_rhodz',
                                           'frazil_2d', 'net_sfc_heating',
                                           'pme_river', 'river'],
                           chunks={'time': 1, 'st_ocean': 1, 'sw_ocean': 1},)
    elif name == 'osat':
        path = pjoin(rundir, 'annual_averages/o2_sat')
        if run == 'control':
            name = '*.control_o2_sat.nc'
        else:
            name = '*.forced_o2_sat.nc'
        yearformat = '%04i'
        file_kwargs = dict(chunks={'st_ocean': 1},
                           concat_dim='time')
    elif name == 'minibling_src':
        path = pjoin(rundir, 'annual_averages/budgets')
        name = '*.src.nc'
        yearformat = '%04i'
        file_kwargs = dict(drop_variables=['area_t',  'geolat_t',
                                           'geolon_t', 'average_T1',
                                           'average_T2', 'average_DT',
                                           'time_bounds', 'nv', 'dic_stf',
                                           'dic_btf', 'o2_stf', 'o2_btf',
                                           'po4_btf'],
                           chunks={'time': 1, 'st_ocean': 1})

    else:
        raise RuntimeError('name not recognized')
    # for debugging
    print

    flist = cm26_flist(path, name, years=years, yearformat=yearformat)
    if print_flist:
        print(flist)
    file_kwargs.update(global_file_kwargs)

    return xr.open_mfdataset(flist, **(file_kwargs))


def cm26_reconstruct_annual_grid(ds, grid_path=None, load=None):
    if grid_path is None:
        grid_path = '/work/Julius.Busecke/CM2.6_staged/static/grid_complete.nc'
    ds = ds.copy()
    chunks_raw = {'st_ocean': 1, 'sw_ocean': 50,
                  'xt_ocean': 3600, 'xu_ocean': 3600,
                  'yt_ocean': 2700, 'yu_ocean': 2700}
    ds_grid = xr.open_dataset(grid_path, chunks=chunks_raw)

    # Problem. The gridfile has ever so slightly different values for the
    # dimensions. Xarray excludes these values
    # when they are multiplied. For now I will wrap all of the grid variables
    # in new dims and coordinates. But there should be a more elegant
    # method for this.

    # If I do this 'trick' with the ones, I make sure that dzt has the same
    # dimensions as the data_vars
    template = ds['o2'][{'time': 1, 'st_ocean':1}].drop(['time', 'st_ocean'])
    # area = xr.DataArray(ds_grid['area_t'].data,
    #                     dims=template.dims,
    #                     coords=template.coords)
    area = ds_grid['area_t']

    # activates loading of presaved dzt value
    load_kwargs = dict(decode_times=False, concat_dim='time',
                       chunks={'st_ocean': 1})
    if load == 'control':
        odir = '/work/Julius.Busecke/CM2.6_staged/CM2.6_A_Control-1860_V03/annual_averages/grid_fields'
        ds_dzt = xr.open_mfdataset(pjoin(odir, '*dzt_control.nc'),
                                   **load_kwargs)
        dz = ds_dzt['dzt']

    elif load == 'forced':
        odir = '/work/Julius.Busecke/CM2.6_staged/CM2.6_A_V03_1PctTo2X/annual_averages/grid_fields'
        ds_dzt = xr.open_mfdataset(pjoin(odir, '*dzt_forced.nc'),
                                   **load_kwargs)
        dz = ds_dzt['dzt']

    elif load is None:

        # attempted fix to deal with the mismatch between eta, wet and tracer
        # fields (mask the full dimension one array in space with wet)
        oceanmask = ds_grid['wet']
        ones = (ds['temp']*0+1).where(oceanmask)
        ht = xr.DataArray(ds_grid['ht'].data,
                          dims=template.dims,
                          coords=template.coords)
        eta = ds['eta_t']
        dz_star = xr.DataArray(ds['st_edges_ocean'].diff('st_edges_ocean').data,
                               dims=['st_ocean'],
                               coords={'st_ocean': ds['st_ocean']})
        dz = ones*dz_star*(1+(eta/ht.data))
        dz = dz.chunk({'st_ocean': 1})

    ds = ds.assign_coords(dzt=dz)
    ds = ds.assign_coords(area_t=area)
    ds = ds.assign_coords(volume_t=ds['dzt']*ds['area_t'])
    return ds


def regiondict():
    return {'Pacific': 3}


def region2masknum(regionstr):
    reg_dict = regiondict()
    regions = list(reg_dict.keys())
    if regionstr not in regions:
        raise RuntimeError('region not recognized must be one of [' +
                           ' '.join(regions)+']')
    return reg_dict[regionstr]


def masknum2region(masknum):
    reg_dict = regiondict()
    regionnums = [value for key, value in reg_dict.items()]
    if masknum not in regionnums:
        raise RuntimeError('number not recognized. Not in [' +
                           ' '.join([str(a) for a in regionnums])+']')
    return [k for k, v in reg_dict.items() if v == masknum][0]


def cm26_loadall_run(run,
                     rootdir='/work/Julius.Busecke/CM2.6_staged/',
                     normalize_budgets=True,
                     reconstruct_grids=True,
                     grid_load=False,
                     drop_vars=None,
                     integrate_vars=None,
                     compute_aou=True,
                     diff_vars=None,
                     autoclose=True,
                     region=None):
    """Master read in function for CM2.6. Merges all variables into one
    dataset. If specified, 'normalize_budgets divides by dzt.
    'budget_drop' defaults to all non o2 variables from src file
    to save time."""

    if region is not None:
        if isinstance(region, str):
            region = region2masknum(region)
            regionstr = masknum2region(region)

    if 'detrended' in run:
        read_kwargs = dict(decode_times=False, concat_dim='time',
                           chunks={'st_ocean': 1},
                           autoclose=autoclose,
                           drop_variables=['area_t', 'dzt',  'volume_t'])
        if run == 'control_detrended':
            rundir = pjoin(rootdir, 'CM2.6_A_Control-1860_V03/annual_averages/detrended')
        elif run == 'forced_detrended':
            rundir = pjoin(rootdir, 'CM2.6_A_V03_1PctTo2X/annual_averages/detrended')

        if region is None:
            fid = pjoin(rundir, '*_%s.nc' % (run))
        else:
            fid = pjoin(rundir, '*_%s_%s.nc' % (run, regionstr))
        ds = xr.open_mfdataset(fid, **read_kwargs)

        # Deactivate options that only apply to the non detrended data
        normalize_budgets=False
        region = None
        grid_load = True

    else:
        ds_minibling_field = cm26_readin_annual_means('minibling_fields',
                                                      run,
                                                      rootdir=rootdir,
                                                      autoclose=autoclose)
        ds_physics = cm26_readin_annual_means('physics',
                                              run,
                                              rootdir=rootdir,
                                              autoclose=autoclose)
        ds_osat = cm26_readin_annual_means('osat',
                                           run,
                                           rootdir=rootdir,
                                           autoclose=autoclose)
        ds_minibling_src = cm26_readin_annual_means('minibling_src',
                                                    run,
                                                    rootdir=rootdir,
                                                    autoclose=autoclose)

        # Brute force the minibling time into all files
        # ######## THEY DONT HAVE THE SAME TIMESTAMP MOTHERFUCK....
        ds_physics.time.data = ds_minibling_field.time.data
        ds_osat.time.data = ds_minibling_field.time.data

        # TODO: Build test if the time is equal .
        # for now just watch the timesteps
        ds = xr.merge([ds_minibling_field, ds_physics,
                      ds_osat, ds_minibling_src])

    if drop_vars:
        drop_vars = [a for a in drop_vars if a in list(ds.data_vars)]
        ds = ds.drop(drop_vars)

    # Calculate timestep (TODO: Make this more accurate by using the time data)
    dt = dt = 364*24*60*60
    if integrate_vars:
        for vv in integrate_vars:
            ds[vv+'_integrated'] = (ds[vv]*dt).cumsum('time')

    if diff_vars:
        for vv in diff_vars:
            ds[vv+'_diff'] = ds[vv].diff('time')/dt
            # ds[vv+'_diff'].data = ds[vv+'_diff'].data/dt

    if compute_aou:
        ds['aou'] = ds['o2_sat']-ds['o2']

    if reconstruct_grids:
        if grid_load:
            if 'control' in run:
                ds = cm26_reconstruct_annual_grid(ds, load='control')
            elif 'forced' in run:
                ds = cm26_reconstruct_annual_grid(ds, load='forced')
            else:
                raise RuntimeError('Could not load time variable grid files.\
            Check runname')
        else:
            ds = cm26_reconstruct_annual_grid(ds)

    # TODO: Possibly I should give a list as possible input
    if normalize_budgets:
        convert_vars = list(ds_minibling_src.data_vars.keys())
        convert_vars = [a for a in convert_vars if a in list(ds.data_vars)]
        for vv in convert_vars:
            # print('%s is beiung divided by rho_dzt' % vv)
            # ds[vv] = ds[vv]/1035.0/ds['dzt']
            # Fast version without checking
            ds[vv].data = ds[vv].data/1035.0/ds['dzt'].data

    if region:
        ds = cm26_cut_region(ds, region)
        # ds = remove_nan_domain(ds, dim=['xt_ocean', 'yt_ocean',])
        # if set(['xt_ocean', 'yt_ocean']).issubset(set(ds.dims))

    return ds


def _tracer_coords(obj, bin_var='o2', w_var='volume_t', bins=10):
    # Label extracted bins with upper limit
    if isinstance(bins, int):
        labels = None
    else:
        labels = bins[1:]
    # save unweighted values as bin reference
    ref = obj[bin_var].copy()
    # Weight values
    for vv in obj.data_vars.keys():
        obj[vv] = obj[vv]*obj[w_var]
    # The 'w_var' is now useless (it should be the square of the weight)
    # Bin and sum
    binned = obj.groupby_bins(ref, bins, labels=labels,
                              include_lowest=True).sum()
    return binned


def tracer_coords(obj, bin_var='o2', weight='volume_t',
                  timedim='time', bins=10, rename_ones=True):
    obj = obj.copy()
    ones = obj[bin_var]*0+1
    obj = obj.assign(ones=ones)
    # This is not completely elegant...I dont want these inputs to be keyword
    out = obj.groupby(timedim).apply(_tracer_coords, bin_var=bin_var,
                                     w_var=weight, bins=bins)
    if rename_ones:
        # Now now remove the weight and rename the dummy array
        out = out.rename({'ones': weight+'_integrated'})
    return out


def save_years_wrapper(ds, odir, name, start_year, timesteps_per_yr=1,
                       timedim='time', **kwargs):
    if not os.path.isdir(odir):
        os.mkdir(odir)

    years = list(range(start_year, start_year+len(ds[timedim])))
    datasets = [ds[{timedim: a}] for a in range(len(ds[timedim]))]
    paths = [pjoin(odir, '%04i.'+name) % y for y in years]
    xr.save_mfdataset(datasets, paths, **kwargs)


def cm26_cut_region(obj, region, regionfile=None, rename_dict=None):
    """Masks dataset/dataarray according to cm2.6 regionmask and cuts to region
    Region is defined by number as follows
    0 = Land
    1 = Southern Ocean
    2 = Atlantic
    3 = Pacific
    4 = Arctic
    5 = Indian
    6 = Med
    7 = Black Sea
    8 = Labrador Sea
    9 = Baltic Sea
    10 = Red Sea
    """
    obj = obj.copy()

    if regionfile is None:
        regionfile = '/work/Julius.Busecke/CM2.6_staged/static/regionmask_cm26_020813.nc'

    if rename_dict is None:
        rename_dict = dict(XT_OCEAN='xt_ocean', YT_OCEAN='yt_ocean',
                           XU_OCEAN='xu_ocean', YU_OCEAN='yu_ocean')

    regionmask = xr.open_dataset(regionfile).rename(rename_dict)
    # TODO: Extend this to u mask for matching variables
    # At the same time, I should find a way to adjust the tolerance
    # for coordinate comparison, so I dont have to swap them
    regionmask.coords.update(obj.coords)
    # regionmask.coords['xt_ocean'].data = obj.coords['xt_ocean'].data
    # regionmask.coords['yt_ocean'].data = obj.coords['yt_ocean'].data
    ##

    # Mask data (still full domain)
    for vv in list(obj.data_vars):
        if set(['xt_ocean', 'yt_ocean']).issubset(set(obj[vv].dims)):
            obj[vv] = obj[vv].where(regionmask['TMASK'] == region)
        elif set(['xu_ocean', 'yu_ocean']).issubset(set(obj[vv].dims)):
            obj[vv] = obj[vv].where(regionmask['UMASK'] == region)
        else:
            print('Regionmask not applied to ""s"%' % vv)
            print(obj[vv])
    return obj


def remove_nan_domain(obj, dim, margin=0):
<<<<<<< HEAD
        if not isinstance(obj, xr.DataArray):
=======
        if isinstance(obj, xr.DataArray):
            test_slice = obj.isel(time=0)
        else:
>>>>>>> 79b55605
            raise RuntimeError('obj input has to be DataArray')

        if isinstance(dim, str):
            dim = [dim]

        test_slice = obj.isel(time=0)
        nanmask = xr.ufuncs.isnan(test_slice)

        for dd in dim:
            if dim in obj.dims:
                all_dims = [a for a in list(nanmask.dims) if a != dd]
                print('all_dims', all_dims)
                data_idx = np.where(~nanmask.all(all_dims))[0]
                print('data_idx', data_idx)
                test = {dd: slice(data_idx[0]-margin, data_idx[-1]+margin)}
                obj = obj[test]
        return obj<|MERGE_RESOLUTION|>--- conflicted
+++ resolved
@@ -919,13 +919,9 @@
 
 
 def remove_nan_domain(obj, dim, margin=0):
-<<<<<<< HEAD
-        if not isinstance(obj, xr.DataArray):
-=======
         if isinstance(obj, xr.DataArray):
             test_slice = obj.isel(time=0)
         else:
->>>>>>> 79b55605
             raise RuntimeError('obj input has to be DataArray')
 
         if isinstance(dim, str):
